///<reference path='../utils/Utils.ts' />
///<reference path='Builder.ts' />
///<reference path='../i18n/i18n.ts' />

module ReVIEW.Build {

import i18n = ReVIEW.i18n;

import SyntaxTree = ReVIEW.Parse.SyntaxTree;
import NodeSyntaxTree = ReVIEW.Parse.NodeSyntaxTree;
import BlockElementSyntaxTree = ReVIEW.Parse.BlockElementSyntaxTree;
import InlineElementSyntaxTree = ReVIEW.Parse.InlineElementSyntaxTree;
import HeadlineSyntaxTree = ReVIEW.Parse.HeadlineSyntaxTree;
import UlistElementSyntaxTree = ReVIEW.Parse.UlistElementSyntaxTree;
import TextNodeSyntaxTree = ReVIEW.Parse.TextNodeSyntaxTree;
import ChapterSyntaxTree = ReVIEW.Parse.ChapterSyntaxTree;

import nodeContentToString = ReVIEW.nodeContentToString;
import findChapter = ReVIEW.findChapter;

	export class TextBuilder extends DefaultBuilder {

		chapterPost(process:BuilderProcess, node:ChapterSyntaxTree):any {
			if (!node.headline.cmd) {
				// 非 column
				process.out("\n");
			} else {
				// column
				process.out("◆→終了:←◆\n");
			}
		}

		headlinePre(process:BuilderProcess, name:string, node:HeadlineSyntaxTree) {
			// TODO no の採番がレベル別になっていない
			// TODO 2.3.2 みたいな階層を返せるメソッドが何かほしい
			if (!node.cmd) {
				// 非 column
				process.out("■H").out(node.level).out("■");
				if (node.level === 1) {
					var text = i18n.t("builder.chapter", node.parentNode.no);
					process.out(text).out("　");
				} else if (node.level === 2) {
					process.out(node.parentNode.toChapter().fqn).out("　");
				}
			} else {
				// column
				process.out("◆→開始:←◆\n");
				process.out("■");
				return v => {
					ReVIEW.visit(node.caption, v);
				};
			}
		}

		headlinePost(process:BuilderProcess, name:string, node:HeadlineSyntaxTree) {
			process.out("\n\n");
		}

		ulistPre(process:BuilderProcess, name:string, node:UlistElementSyntaxTree) {
			process.out("・");
			return (v)=> {
				ReVIEW.visit(node.text, v);
				process.out("\n");
				node.childNodes.forEach(child=> {
					process.out(stringRepeat(child.toUlist().level - 1, "    "));
					ReVIEW.visit(child, v);
				});
			};
		}

		ulistPost(process:BuilderProcess, name:string, node:UlistElementSyntaxTree) {

		}

		block_list_pre(process:BuilderProcess, node:BlockElementSyntaxTree) {
			process.out("◆→開始:リスト←◆\n");
			var chapter = findChapter(node, 1);
			var text = i18n.t("builder.list", chapter.fqn, node.no);
			process.out(text).out("　").out(node.args[1].arg).out("\n\n");
			return (v) => {
				// name, args はパスしたい
				node.childNodes.forEach((node)=> {
					ReVIEW.visit(node, v);
				});
			};
		}

		block_list_post(process:BuilderProcess, node:BlockElementSyntaxTree) {
			process.out("◆→終了:リスト←◆\n");
		}

		inline_list(process:BuilderProcess, node:InlineElementSyntaxTree) {
			var chapter = findChapter(node, 1);
			var listNode = this.findReference(process, node).referenceTo.referenceNode.toBlockElement();
			var text = i18n.t("builder.list", chapter.fqn, listNode.no);
			process.out(text);
			return false;
		}

		inline_hd_pre(process:BuilderProcess, node:InlineElementSyntaxTree) {
			process.out("「");
			var chapter = findChapter(node);
			if (chapter.level === 1) {
				process.out(chapter.fqn).out("章 ");
			} else {
				process.out(chapter.fqn).out(" ");
			}
			process.out(nodeContentToString(process, chapter.headline));
			return false;
		}

		inline_hd_post(process:BuilderProcess, node:InlineElementSyntaxTree) {
			process.out("」");
		}

		inline_br(process:BuilderProcess, node:InlineElementSyntaxTree) {
			process.out("\n");
		}

		inline_b_pre(process:BuilderProcess, node:InlineElementSyntaxTree) {
			process.out("★");
		}

		inline_b_post(process:BuilderProcess, node:InlineElementSyntaxTree) {
			process.out("☆");
		}

		inline_code_pre(process:BuilderProcess, node:InlineElementSyntaxTree) {
			process.out("△");
		}

		inline_code_post(process:BuilderProcess, node:InlineElementSyntaxTree) {
			process.out("☆");
		}

		inline_href_pre(process:BuilderProcess, node:InlineElementSyntaxTree) {
			process.out("△");
		}

<<<<<<< HEAD
		inline_href_post(process:BuilderProcess, node:InlineElementSyntaxTree) {
			process.out("☆");
		}
<<<<<<< HEAD
        inline_href_post(process:BuilderProcess, node:InlineElementSyntaxTree) {
            process.out("☆");
        }

        // TODO 未完了
        inline_kw(process:BuilderProcess, node:InlineElementSyntaxTree) {
            process.out("[p]");
        }
    }
=======

		inline_tt_pre(process:BuilderProcess, node:InlineElementSyntaxTree) {
			process.out("△");
		}

		inline_tt_post(process:BuilderProcess, node:InlineElementSyntaxTree) {
			process.out("☆");
		}

	}
>>>>>>> e48d32fd
}<|MERGE_RESOLUTION|>--- conflicted
+++ resolved
@@ -137,21 +137,14 @@
 			process.out("△");
 		}
 
-<<<<<<< HEAD
 		inline_href_post(process:BuilderProcess, node:InlineElementSyntaxTree) {
 			process.out("☆");
 		}
-<<<<<<< HEAD
-        inline_href_post(process:BuilderProcess, node:InlineElementSyntaxTree) {
-            process.out("☆");
-        }
 
-        // TODO 未完了
-        inline_kw(process:BuilderProcess, node:InlineElementSyntaxTree) {
-            process.out("[p]");
-        }
-    }
-=======
+		// TODO 未完了
+		inline_kw(process:BuilderProcess, node:InlineElementSyntaxTree) {
+			process.out("[p]");
+		}
 
 		inline_tt_pre(process:BuilderProcess, node:InlineElementSyntaxTree) {
 			process.out("△");
@@ -162,5 +155,4 @@
 		}
 
 	}
->>>>>>> e48d32fd
 }