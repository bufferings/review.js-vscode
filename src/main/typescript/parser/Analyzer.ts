--- conflicted
+++ resolved
@@ -389,25 +389,20 @@
 			});
 		}
 
-<<<<<<< HEAD
-
-        inline_kw(builder:IAcceptableSyntaxBuilder) {
-            builder.setSyntaxType(SyntaxType.Inline);
-            builder.setSymbol("kw");
-            builder.setDescription(t("description.inline_kw"));
-            builder.processNode((process, n)=> {
-                var node = n.toInlineElement();
-                process.addSymbol({
-                    symbolName: node.symbol,
-                    node: node
-                });
-            });
-        }
+		inline_kw(builder:IAcceptableSyntaxBuilder) {
+			builder.setSyntaxType(SyntaxType.Inline);
+			builder.setSymbol("kw");
+			builder.setDescription(t("description.inline_kw"));
+			builder.processNode((process, n)=> {
+					var node = n.toInlineElement();
+					process.addSymbol({
+						symbolName: node.symbol,
+						node: node
+					});
+			});
+		}
 
 		// TODO 以下のものの実装をすすめる
-=======
-        // TODO 以下のものの実装をすすめる
->>>>>>> e48d32fd
 		// block_emlist
 		// block_source
 		// block_listnum
